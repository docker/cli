--- conflicted
+++ resolved
@@ -8,12 +8,8 @@
 )
 
 // NewNetworkCommand returns a cobra command for `network` subcommands
-<<<<<<< HEAD
-func NewNetworkCommand(dockerCli command.Cli) *cobra.Command {	cmd := &cobra.Command{
-=======
 func NewNetworkCommand(dockerCli command.Cli) *cobra.Command {
 	cmd := &cobra.Command{
->>>>>>> 03a46a66
 		Use:   "network",
 		Short: "Manage networks",
 		Args:  cli.NoArgs,
