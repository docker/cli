--- conflicted
+++ resolved
@@ -7,12 +7,9 @@
 
 	"github.com/docker/cli/cli"
 	"github.com/docker/cli/cli/command"
-<<<<<<< HEAD
 	"github.com/docker/docker/api/types"
 	"github.com/docker/docker/api/types/filters"
-=======
 	"github.com/docker/cli/cli/command/completion"
->>>>>>> 14962747
 	"github.com/pkg/errors"
 	"github.com/spf13/cobra"
 )
@@ -40,12 +37,8 @@
 	}
 
 	flags := cmd.Flags()
-<<<<<<< HEAD
 	flags.BoolVar(&opts.all, "all", false, "Kill all containers")
 	flags.StringVarP(&opts.signal, "signal", "s", "KILL", "Signal to send to the container")
-=======
-	flags.StringVarP(&opts.signal, "signal", "s", "", "Signal to send to the container")
->>>>>>> 14962747
 	return cmd
 }
 
