# docker logs

<!---MARKER_GEN_START-->
Fetch the logs of a container

### Aliases

`docker container logs`, `docker logs`

### Options

| Name                 | Type     | Default | Description                                                                                        |
|:---------------------|:---------|:--------|:---------------------------------------------------------------------------------------------------|
| `--details`          | `bool`   |         | Show extra details provided to logs                                                                |
| `-f`, `--follow`     | `bool`   |         | Follow log output                                                                                  |
| `--since`            | `string` |         | Show logs since timestamp (e.g. `2013-01-02T13:23:37Z`) or relative (e.g. `42m` for 42 minutes)    |
| `-n`, `--tail`       | `string` | `all`   | Number of lines to show from the end of the logs                                                   |
| `-t`, `--timestamps` | `bool`   |         | Show timestamps                                                                                    |
| `--until`            | `string` |         | Show logs before a timestamp (e.g. `2013-01-02T13:23:37Z`) or relative (e.g. `42m` for 42 minutes) |

<<<<<<< HEAD
In order to retrieve logs before a specific point in time in the future, run:

```bash
$ docker run --name test -d busybox sh -c "while true; do $(echo date); sleep 1; done"
$ date
Tue 14 Nov 2017 16:40:00 CET
$ docker logs -f --until=-2s test
Tue 14 Nov 2017 16:40:00 CET
Tue 14 Nov 2017 16:40:01 CET
Tue 14 Nov 2017 16:40:02 CET
```
=======

<!---MARKER_GEN_END-->
>>>>>>> fe0a8d27
<|MERGE_RESOLUTION|>--- conflicted
+++ resolved
@@ -18,7 +18,7 @@
 | `-t`, `--timestamps` | `bool`   |         | Show timestamps                                                                                    |
 | `--until`            | `string` |         | Show logs before a timestamp (e.g. `2013-01-02T13:23:37Z`) or relative (e.g. `42m` for 42 minutes) |
 
-<<<<<<< HEAD
+
 In order to retrieve logs before a specific point in time in the future, run:
 
 ```bash
@@ -30,7 +30,4 @@
 Tue 14 Nov 2017 16:40:01 CET
 Tue 14 Nov 2017 16:40:02 CET
 ```
-=======
-
 <!---MARKER_GEN_END-->
->>>>>>> fe0a8d27
