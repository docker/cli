--- conflicted
+++ resolved
@@ -21,11 +21,7 @@
 
 #### Deprecated in Docker 17.05.0
 
-<<<<<<< HEAD
 #### Disabled by default in Docker 17.09
-=======
-**Disabled by default in release: [v17.10](https://github.com/docker/docker-ce/releases/tag/v17.10.0-ce)**
->>>>>>> a0044ba3
 
 Docker 17.05.0 added an optional `--detach=false` option to make the
 `docker service create` and `docker service update` work synchronously. This
@@ -80,13 +76,9 @@
 ### `repository:shortid` image references
 #### Deprecated in Docker 1.13.0
 
-<<<<<<< HEAD
 [Docker CE v1.13.0 release notes](https://github.com/docker/docker/releases/tag/v1.13.0)
 
 #### Target For removal in Docker 17.12
-=======
-**Removed In Release: v17.12**
->>>>>>> a0044ba3
 
 The `repository:shortid` syntax for referencing images is very little used,
 collides with tag references, and can be confused with digest references.
@@ -99,24 +91,16 @@
 
 [Docker CE v1.13.0 release notes](https://github.com/docker/docker/releases/tag/v1.13.0)
 
-<<<<<<< HEAD
-#### Target for removal in Docker 17.12
-=======
-**Removed In Release: v17.12**
->>>>>>> a0044ba3
+#### Target for removal in Docker 17.12
 
 The daemon is moved to a separate binary (`dockerd`), and should be used instead.
 
 ### Duplicate keys with conflicting values in engine labels
 #### Deprecated in Docker 1.13.0
 
-<<<<<<< HEAD
-[Docker CE v1.13.0 release notes](https://github.com/docker/docker/releases/tag/v1.13.0)
-
-#### Target for removal in Docker 17.12
-=======
-**Removed In Release: v17.12**
->>>>>>> a0044ba3
+[Docker CE v1.13.0 release notes](https://github.com/docker/docker/releases/tag/v1.13.0)
+
+#### Target for removal in Docker 17.12
 
 When setting duplicate keys with conflicting values, an error will be produced, and the daemon
 will fail to start.
@@ -142,13 +126,9 @@
 ### Backing filesystem without `d_type` support for overlay/overlay2
 #### Deprecated in Docker 1.13.0 
 
-<<<<<<< HEAD
-[Docker CE v1.13.0 release notes](https://github.com/docker/docker/releases/tag/v1.13.0)
-
-#### Target for removal in Docker 17.12
-=======
-**Removed In Release: v17.12**
->>>>>>> a0044ba3
+[Docker CE v1.13.0 release notes](https://github.com/docker/docker/releases/tag/v1.13.0)
+
+#### Target for removal in Docker 17.12
 
 The overlay and overlay2 storage driver does not work as expected if the backing
 filesystem does not support `d_type`. For example, XFS does not support `d_type`
@@ -386,11 +366,7 @@
 
 #### Disabled by default in Docker 17.06
 
-<<<<<<< HEAD
-#### Target for removal in Docker 17.12
-=======
-**Removed In Release: v17.12**
->>>>>>> a0044ba3
+#### Target for removal in Docker 17.12
 
 Version 1.8.3 added a flag (`--disable-legacy-registry=false`) which prevents the
 docker daemon from `pull`, `push`, and `login` operations against v1
@@ -436,11 +412,7 @@
 
 [Docker CE v1.6.0 release notes](https://github.com/docker/docker/releases/tag/v1.6.0)
 
-<<<<<<< HEAD
 #### Target for removal in Docker 17.09
-=======
-**Removed In Release: [v17.09](https://github.com/docker/docker-ce/releases/tag/v17.09.0-ce)**
->>>>>>> a0044ba3
 
 The flag `--api-enable-cors` is deprecated since v1.6.0. Use the flag
 `--api-cors-header` instead.